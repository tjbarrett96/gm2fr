import numpy as np
import scipy.optimize as opt
import gm2fr.utilities as util
from matplotlib.backends.backend_pdf import PdfPages

from gm2fr.Histogram1D import Histogram1D
from gm2fr.analysis.WiggleModels import *
import matplotlib.pyplot as plt
import gm2fr.style as style
style.setStyle()

# ==============================================================================

class WiggleFit:

  # ============================================================================

  def __init__(
    self,
    signal,
    model = "five", # wiggle fit model ("two" / "five" / "nine")
    start = 30,     # fit start time (us)
    end = 650,      # fit end time (us)
    n = 0.108       # the n-value, if known, helps inform CBO frequency seed
  ):

    # Finely-binned signal data for the fast rotation signal.
    self.fineSignal = signal.copy()

    # Fit options.
    self.start = start
    self.end = end
    self.n = n

    self.group = int((util.magic["T"] * 1E-3) // self.fineSignal.width)
    self.coarseSignal = self.fineSignal.copy().rebin(self.group).mask((self.start, self.end))

    # Ensure the errors are all non-zero.
    self.fineSignal.errors[self.fineSignal.errors == 0] = 1
    self.coarseSignal.errors[self.coarseSignal.errors == 0] = 1

    self.models = []
    if model == "two":
      self.models.append(TwoParameter())
    if model == "five":
      self.models.append(TwoParameter())
      self.models.append(FiveParameter())
    if model == "nine":
      self.models.append(TwoParameter())
      self.models.append(FiveParameter())
      self.models.append(NineParameter(n))
    if len(self.models) == 0:
      raise ValueError(f"Wiggle fit model '{model}' not recognized.")
    self.model = None

    # Fit results.
    self.fitResult = None
    self.fineResult = None

  # ============================================================================

  def results(self):
    return self.model.results(prefix = "wg")

  def fit(self):

    # Iterate through the models, updating fit seeds each time.
    for model in self.models:

      # Update the new seeds with the latest fit's results.
      if self.model is not None:
        model.seeds[:len(self.model.pOpt)] = self.model.pOpt

      model.fit(self.coarseSignal)

      # Calculate the best fit and residuals.
      self.fitResult = model.eval(self.coarseSignal.centers)

      # Status update.
      model.print()

      self.model = model

    # Evaluate the finely-binned fit result.
    self.fineResult = self.model.eval(self.fineSignal) / self.group

# ==============================================================================

  # Plot the wiggle fit.
  def plot(self, output):

    if output is not None:

      # Time used to wrap the plot around.
      modTime = 102.5

      # Calculate the indices (exclusive) at which a wrap occurs.
      breaks = np.nonzero(np.diff(self.coarseSignal.centers % modTime) < 0)[0] + 1

      # Split the signal data into a list of chunks, one for each wrap.
      times = np.split(self.coarseSignal.centers, breaks)
      signals = np.split(self.coarseSignal.heights, breaks)
      errors = np.split(self.coarseSignal.errors, breaks)

      # Plot each wrapped chunk of the data and fit.
      for i, (time, signal, error) in enumerate(zip(times, signals, errors)):
        style.errorbar(time % modTime, signal, error, c = "C0", zorder = 0)
        plt.plot(time % modTime, self.model.eval(time), c = "C1")

      # Set a logarithmic vertical scale.
      plt.yscale("log")

      # Axis labels.
      style.ylabel("Counts / 149 ns")
      style.xlabel("Time mod 102.5 us")

      # Annotate the fit quality.
      style.databox(
        (r"\chi^2/\mathrm{ndf}", self.model.chi2ndf, None, None),
        ("p", self.model.pval, None, None)
      )

      # Save and clear.
      plt.savefig(output)
      plt.clf()

# ==============================================================================

  # Plot the raw positron signal.
  def plotFine(self, output, endTimes):

    if output is not None:

      # Plot the signal.
      plt.plot(self.fineSignal.centers, self.fineSignal.heights)

      # Label the axes.
      style.xlabel(r"Time ($\mu$s)")
      style.ylabel("Intensity")

      # Plot the early-time contamination.
      plt.xlim(0, 5)

      pdf = PdfPages(f"{output}/RawSignal.pdf")
      pdf.savefig()

      # Save the figure over a range of time axis limits (in us).
      for end in endTimes:

        # Set the time limits.
        plt.xlim(4, end)

        # Update the intensity limits.
        view = self.fineSignal.heights[(self.fineSignal.centers >= 4) & (self.fineSignal.centers <= end)]
        plt.ylim(np.min(view), np.max(view))

        # Save the figure.
        pdf.savefig()

      # Clear the figure.
      plt.clf()
<<<<<<< HEAD

# ==============================================================================

  # Plot an FFT of the raw positron signal.
  def plotFFT(self, output):

    # Calculate the FFT magnitude.
    f, fft = util.fft(self.fineTime, self.fineSignal)
    mag = np.abs(fft)

    # Plot the FFT magnitude.
    plt.plot(f, mag)

    # Show the frequency region used for nominal fast rotation analysis.
    plt.axvspan(util.min["f"], util.max["f"], alpha = 0.2, fc = "k", ec = None, label = "Cyclotron Region")

    # Axis limits.
    plt.xlim(0, 8000)
    plt.ylim(0, np.max(mag[(f > 1000)]) * 1.05)

    style.xlabel("Frequency (kHz)")
    style.ylabel("Arbitrary Units")
    plt.legend()

    plt.savefig(f"{output}/fft_raw.pdf")

    # Save with a log scale.
    plt.yscale("log")
    plt.ylim(np.min(mag[(f < 8000)]), None)
    plt.savefig(f"{output}/fft_raw_log.pdf")

    # Clear the figure.
    plt.clf()
=======
      pdf.close()
>>>>>>> f6b51395
<|MERGE_RESOLUTION|>--- conflicted
+++ resolved
@@ -159,40 +159,4 @@
 
       # Clear the figure.
       plt.clf()
-<<<<<<< HEAD
-
-# ==============================================================================
-
-  # Plot an FFT of the raw positron signal.
-  def plotFFT(self, output):
-
-    # Calculate the FFT magnitude.
-    f, fft = util.fft(self.fineTime, self.fineSignal)
-    mag = np.abs(fft)
-
-    # Plot the FFT magnitude.
-    plt.plot(f, mag)
-
-    # Show the frequency region used for nominal fast rotation analysis.
-    plt.axvspan(util.min["f"], util.max["f"], alpha = 0.2, fc = "k", ec = None, label = "Cyclotron Region")
-
-    # Axis limits.
-    plt.xlim(0, 8000)
-    plt.ylim(0, np.max(mag[(f > 1000)]) * 1.05)
-
-    style.xlabel("Frequency (kHz)")
-    style.ylabel("Arbitrary Units")
-    plt.legend()
-
-    plt.savefig(f"{output}/fft_raw.pdf")
-
-    # Save with a log scale.
-    plt.yscale("log")
-    plt.ylim(np.min(mag[(f < 8000)]), None)
-    plt.savefig(f"{output}/fft_raw_log.pdf")
-
-    # Clear the figure.
-    plt.clf()
-=======
-      pdf.close()
->>>>>>> f6b51395
+      pdf.close()