--- conflicted
+++ resolved
@@ -39,10 +39,7 @@
 # Nominal dipole magnetic field (T).
 b = 1.4513
 
-<<<<<<< HEAD
 # Conversion from (kHz * us) to standard units (Hz * s = 1).
-=======
->>>>>>> f6b51395
 kHz_us = 1E-3
 
 # ==============================================================================
